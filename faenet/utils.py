<<<<<<< HEAD
import torch
import torch.nn as nn
=======
import math
import numbers
import random

import torch
import torch.nn as nn
import torch_geometric
from torch_geometric.transforms import LinearTransformation
>>>>>>> 55dd6f54


def get_pbc_distances(
    pos,
    edge_index,
    cell,
    cell_offsets,
    neighbors,
    return_offsets=False,
    return_distance_vec=False,
):
    """Compute distances between atoms with periodic boundary conditions"""
    row, col = edge_index

    distance_vectors = pos[row] - pos[col]

    # correct for pbc
    neighbors = neighbors.to(cell.device)
    cell = torch.repeat_interleave(cell, neighbors, dim=0)
    offsets = cell_offsets.float().view(-1, 1, 3).bmm(cell.float()).view(-1, 3)
    distance_vectors += offsets

    # compute distances
    distances = distance_vectors.norm(dim=-1)

    # redundancy: remove zero distances
    nonzero_idx = torch.arange(len(distances), device=distances.device)[distances != 0]
    edge_index = edge_index[:, nonzero_idx]
    distances = distances[nonzero_idx]

    out = {
        "edge_index": edge_index,
        "distances": distances,
    }

    if return_distance_vec:
        out["distance_vec"] = distance_vectors[nonzero_idx]

    if return_offsets:
        out["offsets"] = offsets[nonzero_idx]

    return out


class GaussianSmearing(nn.Module):
    r"""Smears a distance distribution by a Gaussian function."""

    def __init__(self, start=0.0, stop=5.0, num_gaussians=50):
        super().__init__()
        offset = torch.linspace(start, stop, num_gaussians)
        self.coeff = -0.5 / (offset[1] - offset[0]).item() ** 2
        self.register_buffer("offset", offset)

    def forward(self, dist):
        dist = dist.view(-1, 1) - self.offset.view(1, -1)
        return torch.exp(self.coeff * torch.pow(dist, 2))

<<<<<<< HEAD
=======

class RandomRotate(object):
    r"""Rotates node positions around a specific axis by a randomly sampled
    factor within a given interval.

    Args:
        degrees (tuple or float): Rotation interval from which the rotation
            angle is sampled. If `degrees` is a number instead of a
            tuple, the interval is given by :math:`[-\mathrm{degrees},
            \mathrm{degrees}]`.
        axes (int, optional): The rotation axes. (default: `[0, 1, 2]`)
    """

    def __init__(self, degrees, axes=[0, 1, 2]):
        if isinstance(degrees, numbers.Number):
            degrees = (-abs(degrees), abs(degrees))
        assert isinstance(degrees, (tuple, list)) and len(degrees) == 2
        self.degrees = degrees
        self.axes = axes

    def __call__(self, data):
        if data.pos.size(-1) == 2:
            degree = math.pi * random.uniform(*self.degrees) / 180.0
            sin, cos = math.sin(degree), math.cos(degree)
            matrix = [[cos, sin], [-sin, cos]]
        else:
            m1, m2, m3 = torch.eye(3), torch.eye(3), torch.eye(3)
            if 0 in self.axes:
                degree = math.pi * random.uniform(*self.degrees) / 180.0
                sin, cos = math.sin(degree), math.cos(degree)
                m1 = torch.tensor([[1, 0, 0], [0, cos, sin], [0, -sin, cos]])
            if 1 in self.axes:
                degree = math.pi * random.uniform(*self.degrees) / 180.0
                sin, cos = math.sin(degree), math.cos(degree)
                m2 = torch.tensor([[cos, 0, -sin], [0, 1, 0], [sin, 0, cos]])
            if 2 in self.axes:
                degree = math.pi * random.uniform(*self.degrees) / 180.0
                sin, cos = math.sin(degree), math.cos(degree)
                m3 = torch.tensor([[cos, sin, 0], [-sin, cos, 0], [0, 0, 1]])

            matrix = torch.mm(torch.mm(m1, m2), m3)

        data_rotated = LinearTransformation(matrix)(data)
        if torch_geometric.__version__.startswith("2."):
            matrix = matrix.T

        # LinearTransformation only rotates `.pos`; need to rotate `.cell` too.
        if hasattr(data_rotated, "cell"):
            data_rotated.cell = torch.matmul(
                data_rotated.cell, matrix.to(data_rotated.cell.device)
            )
        # And .force too
        if hasattr(data_rotated, "force"):
            data_rotated.force = torch.matmul(
                data_rotated.force, matrix.to(data_rotated.force.device)
            )

        return (
            data_rotated,
            matrix,
            torch.inverse(matrix),
        )

    def __repr__(self):
        return "{}({}, axis={})".format(
            self.__class__.__name__, self.degrees, self.axis
        )


class RandomReflect(object):
    r"""Reflect node positions around a specific axis (x, y, x=y) or the origin.
    Info -- type 0: reflect wrt x-axis, type1: wrt y-axis, type2: y=x, type3: origin
    """

    def __init__(self):
        self.reflection_type = random.choice([0, 1, 2, 3])

    def __call__(self, data):
        if self.reflection_type == 0:
            matrix = torch.FloatTensor([[-1, 0, 0], [0, 1, 0], [0, 0, 1]])
        elif self.reflection_type == 1:
            matrix = torch.FloatTensor([[1, 0, 0], [0, -1, 0], [0, 0, 1]])
        elif self.reflection_type == 2:
            matrix = torch.FloatTensor([[0, 1, 0], [1, 0, 0], [0, 0, 1]])
        elif self.reflection_type == 3:
            matrix = torch.FloatTensor([[-1, 0, 0], [0, -1, 0], [0, 0, 1]])

        data_reflected = LinearTransformation(matrix)(data)

        if torch_geometric.__version__.startswith("2."):
            matrix = matrix.T

        # LinearTransformation only rotates `.pos`; need to rotate `.cell` too.
        if hasattr(data_reflected, "cell"):
            data_reflected.cell = torch.matmul(
                data_reflected.cell, matrix.to(data_reflected.cell.device)
            )
        # And .force too
        if hasattr(data_reflected, "force"):
            data_reflected.force = torch.matmul(
                data_reflected.force, matrix.to(data_reflected.force.device)
            )
>>>>>>> 55dd6f54

def swish(x):
    return x * x.sigmoid()<|MERGE_RESOLUTION|>--- conflicted
+++ resolved
@@ -1,7 +1,3 @@
-<<<<<<< HEAD
-import torch
-import torch.nn as nn
-=======
 import math
 import numbers
 import random
@@ -10,7 +6,6 @@
 import torch.nn as nn
 import torch_geometric
 from torch_geometric.transforms import LinearTransformation
->>>>>>> 55dd6f54
 
 
 def get_pbc_distances(
@@ -68,8 +63,6 @@
         dist = dist.view(-1, 1) - self.offset.view(1, -1)
         return torch.exp(self.coeff * torch.pow(dist, 2))
 
-<<<<<<< HEAD
-=======
 
 class RandomRotate(object):
     r"""Rotates node positions around a specific axis by a randomly sampled
@@ -172,7 +165,9 @@
             data_reflected.force = torch.matmul(
                 data_reflected.force, matrix.to(data_reflected.force.device)
             )
->>>>>>> 55dd6f54
 
-def swish(x):
-    return x * x.sigmoid()+        return (
+            data_reflected,
+            matrix,
+            torch.inverse(matrix),
+        )