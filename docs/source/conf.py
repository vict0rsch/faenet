# Configuration file for the Sphinx documentation builder.
#
# For the full list of built-in configuration values, see the documentation:
# https://www.sphinx-doc.org/en/master/usage/configuration.html

# -- Project information -----------------------------------------------------
# https://www.sphinx-doc.org/en/master/usage/configuration.html#project-information
import os
import sys
from pathlib import Path

project = "faenet"
copyright = "2023, OCP"
author = "Victor Schmidt"

ROOT = Path(__file__).resolve().parent.parent.parent
sys.path.insert(0, str(ROOT))

# -- General configuration ---------------------------------------------------
# https://www.sphinx-doc.org/en/master/usage/configuration.html#general-configuration
root_doc = "index"

extensions = [
    "myst_parser",
    "sphinx.ext.autodoc",
    "sphinx.ext.viewcode",
    "autoapi.extension",
    "sphinx_autodoc_typehints",
    "sphinx.ext.inheritance_diagram",
    "sphinx.ext.napoleon",
<<<<<<< HEAD
    "sphinx_rtd_theme",
=======
    "sphinx_math_dollar",
    "sphinx.ext.mathjax",
    "sphinx.ext.intersphinx",
    "sphinx_design",
    "sphinx_copybutton",
>>>>>>> 2fcd4c76
]

# sphinx.ext.intersphinx
intersphinx_mapping = {
    "torch": ("https://pytorch.org/docs/stable", None),
}
html_sidebars = {
    "**": ["globaltoc.html", "relations.html", "sourcelink.html", "searchbox.html"]
}


# sphinx.ext.autodoc & autoapi.extension
# https://autoapi.readthedocs.io/
autosummary_generate = True
autodoc_typehints = "description"
autoapi_type = "python"
autoapi_dirs = [str(ROOT / "faenet")]
autoapi_member_order = "groupwise"
autoapi_template_dir = "_templates/autoapi"
autoapi_python_class_content = "class"
autoapi_options = [
    "members",
    "undoc-members",
    "show-inheritance",
    "show-module-summary",
    # "imported-members",
    "special-members",
]
autoapi_keep_files = False
autoapi_root = "api"
autoapi_add_toctree_entry = False

mathjax_path = (
    "https://cdn.mathjax.org/mathjax/latest/MathJax.js?config=TeX-AMS-MML_HTMLorMML"
)
mathjax3_config = {
    "tex": {
        "inlineMath": [
            ["$", "$"],
            ["\\(", "\\)"],
        ],
        "processEscapes": True,
    },
}

templates_path = ["_templates"]
exclude_patterns = []


# -- Options for HTML output -------------------------------------------------
# https://www.sphinx-doc.org/en/master/usage/configuration.html#options-for-html-output

# html_static_path = ["_static"]

html_theme = "sphinx_rtd_theme"
html_theme_options = {
    "collapse_navigation": False,
    "navigation_depth": 4,
}<|MERGE_RESOLUTION|>--- conflicted
+++ resolved
@@ -28,15 +28,12 @@
     "sphinx_autodoc_typehints",
     "sphinx.ext.inheritance_diagram",
     "sphinx.ext.napoleon",
-<<<<<<< HEAD
     "sphinx_rtd_theme",
-=======
     "sphinx_math_dollar",
     "sphinx.ext.mathjax",
     "sphinx.ext.intersphinx",
     "sphinx_design",
     "sphinx_copybutton",
->>>>>>> 2fcd4c76
 ]
 
 # sphinx.ext.intersphinx
